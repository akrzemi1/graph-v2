--- conflicted
+++ resolved
@@ -18,10 +18,6 @@
 #include "graph/views/incidence.hpp"
 #include "graph/views/vertexlist.hpp"
 #include "graph/views/breadth_first_search.hpp"
-<<<<<<< HEAD
-=======
-#include "graph/views/depth_first_search.hpp"
->>>>>>> 8b768da1
 #include <stack>
 
 #ifndef GRAPH_CC_HPP
@@ -106,13 +102,10 @@
     }
     visited[uid]   = true;
     component[uid] = cid;
-<<<<<<< HEAD
     if (!size(edges(g,u))) {
       ++cid;
       continue;
     }
-=======
->>>>>>> 8b768da1
     vertices_breadth_first_search_view<G, void> bfs(g, uid);
     for (auto&& [vid, v] : bfs) {
       component[vid] = cid;
