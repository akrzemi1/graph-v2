/**
 * @file tc.hpp
 * 
 * @brief Triangle counting.
 * 
 * @copyright Copyright (c) 2022
 * 
 * SPDX-License-Identifier: BSL-1.0
 *
 * @authors
 *   Andrew Lumsdaine
 *   Phil Ratzloff
 *   Kevin Deweese
 */

#include "graph/graph.hpp"

#ifndef GRAPH_TC_HPP
#  define GRAPH_TC_HPP

namespace std::graph {

/**
 * @ingroup graph_algorithms
 * @brief Find the number of triangles in a graph.
 * 
 * Complexity: O(|V|^3)
 * 
 * @tparam G          The graph type.
 *
 * @param g           The graph.
 */
template <adjacency_list G>
requires ranges::random_access_range<vertex_range_t<G>> && integral<vertex_id_t<G>>
size_t triangle_count(G&& g) {
  size_t N(size(vertices(g)));
  size_t triangles(0);

  for (vertex_id_t<G> uid = 0; uid < N; ++uid) {
    std::graph::incidence_iterator<G> i(g, uid);
    auto                              ie = ranges::end(edges(g, uid));
    while (i != ie) {
      auto&& [vid, uv] = *i;
      if (vid < uid) {
        ++i;
        continue;
      }
      std::graph::incidence_iterator<G> j(g, vid);
<<<<<<< HEAD
      auto je = ranges::end(edges(g, vid));
      auto i2 = i;
=======
      auto                              je = ranges::end(edges(g, vid));
      auto                              i2 = i;
>>>>>>> 7a4b643b

      // Alternatively use std::set_intersection(i2, ie, j, je, counter) but this is slower
      while (i2 != ie && j != je) {
        auto&& [wid1, uw] = *i2;
        auto&& [wid2, vw] = *j;
        if (wid1 < wid2) {
          ++i2;
        } else if (wid2 < wid1) {
          ++j;
        } else {
          ++triangles;
          ++i2;
          ++j;
        }
      }
      ++i;
    }
  }
  return triangles;
}
} // namespace std::graph

#endif //GRAPH_TC_HPP<|MERGE_RESOLUTION|>--- conflicted
+++ resolved
@@ -46,13 +46,9 @@
         continue;
       }
       std::graph::incidence_iterator<G> j(g, vid);
-<<<<<<< HEAD
-      auto je = ranges::end(edges(g, vid));
-      auto i2 = i;
-=======
+
       auto                              je = ranges::end(edges(g, vid));
       auto                              i2 = i;
->>>>>>> 7a4b643b
 
       // Alternatively use std::set_intersection(i2, ie, j, je, counter) but this is slower
       while (i2 != ie && j != je) {
